# Changelog

All notable changes to this project are documented in this file.

The format is based on [Keep a Changelog](https://keepachangelog.com/en/1.0.0/),
and this project adheres to [Semantic Versioning](https://semver.org/spec/v2.0.0.html).

## [Unreleased]

### Added
<<<<<<< HEAD
- `SuspiciousLoop` detector: PR [#206](https://github.com/nowarp/misti/pull/206)
=======
- File-scoped CFG dumps: Issue [#241](https://github.com/nowarp/misti/issues/241)

>>>>>>> ae022c6d
## [0.6.2] - 2024-12-25

### Fixed
- Callgraph: Don't add state write effects when changing local maps/strings/cells
- Regression in the single-contract mode execution: Issue [#233](https://github.com/nowarp/misti/issues/233)

## [0.6.1] - 2024-12-22

### Fixed
- The `scripts` directory wasn't included in the npm release, which makes it impossible to build Misti as a dependency

## [0.6.0] - 2024-12-22

### Added
- `CellBounds` detector: PR [#214](https://github.com/nowarp/misti/pull/214)
- `ExitCodeUsage` detector: PR [#207](https://github.com/nowarp/misti/pull/207)
- `EtaLikeSimplifications` detector: PR [#198](https://github.com/nowarp/misti/pull/198)
- `ShortCircuitCondition` detector: PR [#202](https://github.com/nowarp/misti/pull/202)
- `PreferredStdlibApi` detector now suggest some preferred replacements for cell methods
- Add Callgraph: PR [#185](https://github.com/nowarp/misti/pull/185)
- Support for browser environment: PR [#231](https://github.com/nowarp/misti/pull/231)
- `souffleEnabled` option to disable Souffle check execution: PR [#231](https://github.com/nowarp/misti/pull/231)
- Add function effects to Callgraph: PR [#227](https://github.com/nowarp/misti/pull/227)

### Changed
- `SuspiciousMessageMode` detector now suggests using SendDefaultMode instead of 0 for mode: PR [#199](https://github.com/nowarp/misti/pull/199/)
- `CellOverflow` detector was replaced with the `CellBounds` detector that supports both overflows and underflows: PR [#214](https://github.com/nowarp/misti/pull/214)
- Renamed IR entries to follow the Tact codebase naming style

### Fixed
- Missing Module `version-info` When Installing Misti from GitHub: Issue [#216](https://github.com/nowarp/misti/issues/216/)
- `ExitCodeUsage` Handle direct cases: Issue [#218](https://github.com/nowarp/misti/issues/218/)

## [0.5.0] - 2024-10-31

### Added
- `SuspiciousMessageMode` detector: PR [#193](https://github.com/nowarp/misti/pull/193)
- `SendInLoop` detector: PR [#168](https://github.com/nowarp/misti/pull/168)
- `CellOverflow` detector: PR [#177](https://github.com/nowarp/misti/pull/177)
- `UnboundMap` detector: Issue [#50](https://github.com/nowarp/misti/issues/50)
- `UnusedExpressionResult` detector: PR [#190](https://github.com/nowarp/misti/pull/190)
- Warning suppressions: PR [#203](https://github.com/nowarp/misti/pull/203)
- `--list-detectors` CLI option: PR [#192](https://github.com/nowarp/misti/pull/192)
- Import Graph: PR [#180](https://github.com/nowarp/misti/pull/180)
- Leverage `ImportGraph` to resolve entry points: PR [#194](https://github.com/nowarp/misti/pull/194)
- Accept directory as input: PR [#195](https://github.com/nowarp/misti/pull/195)
- Timeout on executing detectors: Issue [#47](https://github.com/nowarp/misti/issues/47)

### Changed
- Improved and optimized the test suite: PR [#184](https://github.com/nowarp/misti/pull/184)
- Introduced the branded type pattern to improve type safety: Issue [#191](https://github.com/nowarp/misti/issues/191)

## [0.4.2] - 2024-10-12

### Fixed
- Return a successful exit code when Misti analysis does not generate any warnings

## [0.4.1] - 2024-10-12

### Changed
- Make the filepath argument optional: Issue [#170](https://github.com/nowarp/misti/issues/170)

### Fixed
- Return a non-zero exit code when warnings are raised or an execution error occurs

## [0.4.0] - 2024-10-08

### Added
- `OptimalMathFunction` detector: Issue [#146](https://github.com/nowarp/misti/issues/146)
- `DuplicatedCondition` detector: Issue [#147](https://github.com/nowarp/misti/issues/147)
- `UnusedOptional` detector: Issue [#86](https://github.com/nowarp/misti/issues/86)
- `EnsurePrgSeed` detector: Issue [#151](https://github.com/nowarp/misti/issues/151)
- `FalseCondition` detector: Issue [#93](https://github.com/nowarp/misti/issues/93)
- Introduces Misti tools – additional modules that can be used alongside detectors to cover various user tasks beyond warning generation: PR [#154](https://github.com/nowarp/misti/pull/154)
- Support warnings suppression: Issue [#152](https://github.com/nowarp/misti/issues/152)
- CFG Dump: Mermaid output: Issue [#141](https://github.com/nowarp/misti/issues/141)
- Misti execution result in the JSON format using `--output json`/`-o json`: Issue [#123](https://github.com/nowarp/misti/issues/123)
- ANSI escape sequences to colorize output and the `--no-colors` CLI option to disable it
- Driver in a single-contract mode tries to copy all the .tact and .fc files to resolve imports
- Short CLI options. See: https://nowarp.io/tools/misti/docs/next/tutorial/cli
- CLI: `--min-severity/-m` option to filter warnings
- More informative error messages when an incorrect Misti or Tact configuration file is set

### Changed
- Include Git revision number to non-release version numbers
- Warnings now have more comprehensive descriptions and are sorted by severity
- `DumpIsUsed`: Report only `dump` calls with non-literal arguments
- Misti API to execute the driver programmatically
- `ArgCopyMutation`: Report once per function: Issue [#150](https://github.com/nowarp/misti/issues/150)
- `ArgCopyMutation`: Don't report arguments returned from the function: Issue [#149](https://github.com/nowarp/misti/issues/149)
- Rename CLI options: `--suppress` -> `--disable-detectors`; `--detectors` -> `--enable-detectors`

### Fixed
- `ReadOnlyVariables`: Don't suggest creating constants from variables resulted from fields and method calls: Issue [#148](https://github.com/nowarp/misti/issues/148)

## [0.3.1] - 2024-09-24

### Fixed
- `NeverAccessedVariables`: False positive: reported a map variable used in the `foreach` loop
- Path to the compiled `main.js` in `./bin/misti`

## [0.3.0] - 2024-09-22

### Added
- `StringReceiversOverlap` detector: PR [#122](https://github.com/nowarp/misti/pull/122)
- `AsmIsUsed` detector: Issue [#119](https://github.com/nowarp/misti/issues/119)
- `PreferredStdlibApi` detector: Issue [#132](https://github.com/nowarp/misti/issues/132)
- `InheritedStateMutation` detector: Issue [#64](https://github.com/nowarp/misti/issues/64)
- `ArgCopyMutation` detector: Issue [#125](https://github.com/nowarp/misti/issues/125)
- Allow running Misti without Souffle installation: Issue [#45](https://github.com/nowarp/misti/issues/45)
- Add `index.ts` in order to simplify writing custom detectors: PR [#140](https://github.com/nowarp/misti/pull/140)
- `--dump-ast` CLI option.
- `--suppress` CLI option: Issue [#135](https://github.com/nowarp/misti/issues/135)
- `--souffle-binary` CLI option to specify path to the Souffle executable
- `--souffle-verbose` CLI option to include comments to the generated Souffle files: PR [#120](https://github.com/nowarp/misti/pull/120)
- Benchmarks for executing detectors. Use e.g. `yarn benchmark ./test/good/sample-jetton.tact`.
- Public API to handle Tact stdlib paths
- Detector templates and the `--new-detector` CLI option: PR [#105](https://github.com/nowarp/misti/pull/105)
- A script to generate detectors documentation: `./scripts/generateDetectorDocs.ts`
- The `--detectors` CLI option can be used to quickly run Misti with the specified detectors, e.g., `yarn misti --detectors ReadOnlyVariables,./examples/implicit-init/implicitInit.ts:ImplicitInit`
- `TactASTUtil`: API functions to check mutability of the statement.
- Asynchronous detectors and Souffle execution: PR [#118](https://github.com/nowarp/misti/pull/118)
- Supported Tact 1.5: Issue [#33](https://github.com/nowarp/misti/issues/33)

### Changed
- Moved Souffle bindings to a its own repository https://github.com/nowarp/souffle.js: PR [#120](https://github.com/nowarp/misti/pull/120)
- Refined the CLI interface.
- The `engines` property in `package.json` and its strict checking to ensure minimal required Node.js version is 22 (follows-up changes in Tact).

### Fixed
- Adjust option names in Config and JSONSchema
- Paths to custom detectors: Fix support for absolute paths and allow developers to specify the `.ts` extension to ensure it works exactly as described in the documentation: https://nowarp.github.io/tools/misti/docs/next/hacking/custom-detector/
- Don't show nowarp.io documentation links for custom detectors: Issue [#128](https://github.com/nowarp/misti/issues/128)

## [0.2.2] - 2024-08-22

### Added

### Changed

### Fixed
- `release-it` command to update package on npm

## [0.2.1] - 2024-08-22

### Added

### Changed
- Improve internal Misti driver API used in tests and `blueprint-misti`

### Fixed

## [0.2.0] - 2024-08-21

### Added
- `ConstantAddress` detector: PR [#90](https://github.com/nowarp/misti/pull/90)
- `BranchDuplicate` detector: Issue [#87](https://github.com/nowarp/misti/issues/87)
- `DumpIsUsed` detector: Issue [#100](https://github.com/nowarp/misti/issues/100)
- `FieldDoubleInit` detector: Issue [#97](https://github.com/nowarp/misti/issues/97)
- `PreferAugmentedAssign` detector: Issue [#78](https://github.com/nowarp/misti/issues/78)
- An API to execute Misti from a string list of arguments
- `--dump-config` CLI flag that dumps the Misti configuration file in use: PR [#79](https://github.com/nowarp/misti/pull/79)
- Naming convention to skip unused identifiers: PR [#82](https://github.com/nowarp/misti/pull/82)
- `--all-detectors` CLI flag activates all the available built-in detectors, regardless of whether they are selected in the config

### Changed
- IRBuilder: Mark nodes without successors as `Exit` kind: PR [#80](https://github.com/nowarp/misti/pull/80)
- Supported Tact 1.4.4

### Fixed
- IRBuilder: Save trait definitions: PR [#95](https://github.com/nowarp/misti/pull/95)
- `neverAccessedVariables` does not report write-only variables: Issue [#101](https://github.com/nowarp/misti/pull/95)

## [0.1.2] - 2024-08-06

### Added

### Changed

### Fixed
- Set the actual documentation URL in warnings.

## [0.1.1] - 2024-08-06

### Added

### Changed

### Fixed
- The npm postinstall script tries to build a contract project after running `yarn add @nowarp/misti`.

## [0.1.0] - 2024-08-06
### Added
- Initial release<|MERGE_RESOLUTION|>--- conflicted
+++ resolved
@@ -8,12 +8,8 @@
 ## [Unreleased]
 
 ### Added
-<<<<<<< HEAD
-- `SuspiciousLoop` detector: PR [#206](https://github.com/nowarp/misti/pull/206)
-=======
 - File-scoped CFG dumps: Issue [#241](https://github.com/nowarp/misti/issues/241)
 
->>>>>>> ae022c6d
 ## [0.6.2] - 2024-12-25
 
 ### Fixed
