--- conflicted
+++ resolved
@@ -1,20 +1,5 @@
-<<<<<<< HEAD
-export {
-  Edge,
-  BasicBlockKind,
-  BasicBlock,
-  FunctionKind,
-  CFG,
-  getPredecessors,
-  getSuccessors,
-  EntryOrigin,
-} from "./cfg";
-export { TactASTStore } from "./astStore";
-export { CGEdge, CGNode } from "./callGraph";
-=======
 export * from "./cfg";
 export * from "./astStore";
->>>>>>> a2b26491
 export * from "./imports";
 export { CompilationUnit, Contract } from "./ir";
 export * from "./types";
